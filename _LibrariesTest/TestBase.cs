--- conflicted
+++ resolved
@@ -489,13 +489,6 @@
         }
     }
 
-<<<<<<< HEAD
-    [TestClass]
-    public class VersionCheck : TestBase
-    {
-        [TestMethod]
-        public void CheckFrameworkVersion() => CheckTestingFramework();
-=======
     [TestFixture]
     public class NetVersionCheck : TestBase
     {
@@ -504,6 +497,5 @@
         {
             CheckTestingFramework();
         }
->>>>>>> a7e0dcab
     }
 }